--- conflicted
+++ resolved
@@ -169,15 +169,7 @@
         void test_siteCartesianUij()
         {
             // nickel should have all Uij equal zero.
-<<<<<<< HEAD
-            TS_ASSERT_EQUALS(R3::zeros(), m_ni->siteCartesianUij(0));
-=======
-            const double* puij = &(m_ni->siteCartesianUij(0).data()[0]);
-            for (int i = 0; i < 9; ++i)
-            {
-                TS_ASSERT_EQUALS(0.0, puij[i]);
-            }
->>>>>>> 0ef1a0c6
+            TS_ASSERT_EQUALS(R3::zeromatrix(), m_ni->siteCartesianUij(0));
             // check CaTiO3 values
             const R3::Matrix& UTi = m_catio3->siteCartesianUij(7);
             const double eps = 1e-8;
