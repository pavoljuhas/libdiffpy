/*****************************************************************************
*
* diffpy.srreal     by DANSE Diffraction group
*                   Simon J. L. Billinge
*                   (c) 2009 Trustees of the Columbia University
*                   in the City of New York.  All rights reserved.
*
* File coded by:    Chris Farrow
*
* See AUTHORS.txt for a list of people who contributed.
* See LICENSE.txt for license information.
*
******************************************************************************
*
* class ObjCrystStructureAdapter
*   -- adapter to the Crystal class from ObjCryst++.
* class ObjCrystBondGenerator
*   -- Generate bonds from periodic ObjCrystStructureAdapter.
* Factory function createStructureAdapter(ObjCryst::Molecule)
*   -- builds AtomicStructureAdapter from the ObjCryst Molecule object
*
*****************************************************************************/

#include <diffpy/PythonInterface.hpp>

#include <algorithm>
#include <cassert>
#include <cmath>
#include <set>

#include <diffpy/serialization.ipp>
#include <diffpy/srreal/PythonStructureAdapter.hpp>
#include <diffpy/srreal/ObjCrystStructureAdapter.hpp>
#include <diffpy/srreal/AtomicStructureAdapter.hpp>
#include <diffpy/srreal/PointsInSphere.hpp>

using namespace std;

namespace diffpy {
namespace srreal {

namespace {

// Local constants -----------------------------------------------------------

const double rtod = 180 / M_PI;
const double UtoB = 8 * M_PI * M_PI;
const double BtoU = 1.0 / UtoB;

// Utility functions ---------------------------------------------------------

R3::Matrix
getUij(const ObjCryst::ScatteringPower* sp)
{
    R3::Matrix Uij;
    if (sp->IsIsotropic())
    {
        Uij(0,0) = Uij(1,1) = Uij(2,2) = sp->GetBiso() * BtoU;
        Uij(0,1) = Uij(1,0) = 0;
        Uij(0,2) = Uij(2,0) = 0;
        Uij(2,1) = Uij(1,2) = 0;
    }
    else
    {
        Uij(0,0) = sp->GetBij(1,1) * BtoU;
        Uij(1,1) = sp->GetBij(2,2) * BtoU;
        Uij(2,2) = sp->GetBij(3,3) * BtoU;
        Uij(0,1) = Uij(1,0) = sp->GetBij(1,2) * BtoU;
        Uij(0,2) = Uij(2,0) = sp->GetBij(1,3) * BtoU;
        Uij(1,2) = Uij(2,1) = sp->GetBij(2,3) * BtoU;
    }
    return Uij;
}

}   // namespace


//////////////////////////////////////////////////////////////////////////////
// class ObjCrystStructureAdapter
//////////////////////////////////////////////////////////////////////////////

// static data

const double ObjCrystStructureAdapter::mtoler = 1e-5;

// Constructor ---------------------------------------------------------------

ObjCrystStructureAdapter::
ObjCrystStructureAdapter(const ObjCryst::Crystal& cryst)
{
    using ObjCryst::Crystal;
    mlattice.setLatPar( cryst.GetLatticePar(0),
                        cryst.GetLatticePar(1),
                        cryst.GetLatticePar(2),
                        rtod * cryst.GetLatticePar(3),
                        rtod * cryst.GetLatticePar(4),
                        rtod * cryst.GetLatticePar(5) );
    // The dynamic population correction in ObjCryst is used by its interal
    // calculators, but slows down the calculation of atom positions. This is
    // also required to get the proper ScatteringComponentList for aperiodic
    // structures. Since we're not using any ObjCryst calculators, we turn it
    // off momentarily.
    //
    // NOTE: 2012-08-20 Pavol - I have not seen this issue and want to use
    // molecule rotations in a crystal structure of an organic compound.
    // Code changed to leave the population correction alone.
    // It can be set as desired using the pyobjcryst interface.
    //
    // int usepopcorr = cryst.GetUseDynPopCorr();
    // const_cast<Crystal&>(cryst).SetUseDynPopCorr(0);
    this->getUnitCell(cryst);
    // Undo change
    // const_cast<Crystal&>(cryst).SetUseDynPopCorr(usepopcorr);
}


// Public Methods ------------------------------------------------------------

BaseBondGeneratorPtr
ObjCrystStructureAdapter::
createBondGenerator() const
{
    BaseBondGeneratorPtr bnds(new ObjCrystBondGenerator(shared_from_this()));
    return bnds;
}


int
ObjCrystStructureAdapter::
countSites() const
{
    return mvsym.size();
}


double
ObjCrystStructureAdapter::
numberDensity() const
{
    double rv = this->totalOccupancy() / mlattice.volume();
    return rv;
}


const Lattice&
ObjCrystStructureAdapter::
getLattice() const
{
    return mlattice;
}


const R3::Vector&
ObjCrystStructureAdapter::
siteCartesianPosition(int idx) const
{
    assert(0 <= idx && idx < this->countSites());
    return mvsym[idx][0];
}


double
ObjCrystStructureAdapter::
siteOccupancy(int idx) const
{
    assert(0 <= idx && idx < this->countSites());
    return moccupancies[idx];
}


bool
ObjCrystStructureAdapter::
siteAnisotropy(int idx) const
{
    assert(0 <= idx && idx < this->countSites());
    return manisotropies[idx];
}


int
ObjCrystStructureAdapter::
siteMultiplicity(int idx) const
{

    assert(0 <= idx && idx < this->countSites());
    return mvsym[idx].size();
}


const R3::Matrix&
ObjCrystStructureAdapter::
siteCartesianUij(int idx) const
{
    assert(0 <= idx && idx < this->countSites());
    return mvuij[idx][0];
}


const string&
ObjCrystStructureAdapter::
siteAtomType(int idx) const
{
    assert(0 <= idx && idx < this->countSites());
    return matomtypes[idx];
}

// Private Methods -----------------------------------------------------------

/* Get the conventional unit cell from the crystal. */
void
ObjCrystStructureAdapter::
getUnitCell(const ObjCryst::Crystal& cryst)
{

    // Expand each scattering component in the primitive cell and record the
    // new scatterers.
    const ObjCryst::ScatteringComponentList& scl =
        cryst.GetScatteringComponentList();
    size_t nbComponent = scl.GetNbComponent();

    // Various things we need to know about the symmetry operations
    const ObjCryst::SpaceGroup& spacegroup = cryst.GetSpaceGroup();
    size_t nbSymmetrics = spacegroup.GetNbSymmetrics();

    double x, y, z, junk;
    CrystMatrix<double> symmetricsCoords;

    moccupancies.clear();
    manisotropies.clear();
    matomtypes.clear();
    mvsym.clear();
    mvuij.clear();
    moccupancies.reserve(nbComponent);
    manisotropies.reserve(nbComponent);
    matomtypes.reserve(nbComponent);
    mvsym.reserve(nbComponent);
    mvuij.reserve(nbComponent);

    using diffpy::mathutils::EpsilonLess;
    typedef std::set<R3::Vector, EpsilonLess> SymPosSet;

    // Get the symmetry operations
    const std::vector<ObjCryst::SpaceGroup::SMx>& symops =
        spacegroup.GetSymmetryOperations();
    const size_t symsize = symops.size();

    // For each scattering component, find its position in the primitive cell
    // and expand that position.
    for (size_t i = 0; i < nbComponent; ++i)
    {

        const ObjCryst::ScatteringComponent& sc = scl(i);
        const ObjCryst::ScatteringPower* sp = sc.mpScattPow;

        // Skip over this if it is a dummy atom. A dummy atom has no
        // mpScattPow, and therefore no type. It's just in a structure as a
        // reference position.
        if (sp == NULL) continue;

        moccupancies.push_back(sc.mOccupancy);
        manisotropies.push_back(!(sp->IsIsotropic()));
        matomtypes.push_back(sp->GetSymbol());
        SymPosSet symset = SymPosSet(EpsilonLess(mtoler));
        SymPosVec symvec = SymPosVec();
        SymUijVec uijvec = SymUijVec();
        size_t numsym = 0;

        // Store Uij.
        R3::Matrix Uij = getUij(sp);

        // Get all the symmetric coordinates. Symmetric coordinates are created
        // by translation vector in the outer loop, and rotation matrix in the
        // inner loop. The first translation is [0,0,0]. We need to know this
        // to determine the rotation matrices.
        symmetricsCoords = spacegroup.GetAllSymmetrics(
            sc.mX, sc.mY, sc.mZ);

        // Collect the unique symmetry positions.
        for (size_t j = 0; j < nbSymmetrics; ++j)
        {
            x = modf(symmetricsCoords(j, 0), &junk);
            y = modf(symmetricsCoords(j, 1), &junk);
            z = modf(symmetricsCoords(j, 2), &junk);
            if (fabs(x) < mtoler) x = 0;
            if (fabs(y) < mtoler) y = 0;
            if (fabs(z) < mtoler) z = 0;
            if (x < 0) x += 1.;
            if (y < 0) y += 1.;
            if (z < 0) z += 1.;

            // Record the position
            R3::Vector xyz(x, y, z);

            // We use this to filter unique positions
            symset.insert(xyz);

            // See if we've got a new position
            if(symset.size() > numsym)
            {
                ++numsym;

                // Get this in Cartesian
                R3::Vector xyzc = mlattice.cartesian(xyz);

                // Store this in the symvec so we are assured that the order
                // will not change.
                symvec.push_back(xyzc);

                // Get the symmetry operation used to generate this position.
                R3::Matrix M;
                size_t k = j % symsize;
                std::copy(symops[k].mx, symops[k].mx + 9, M.data().begin());

                // rotate the Uij matrix
                R3::Matrix Utmp, Urot, UCart;
                // Get UCart
                if (sp->IsIsotropic())
                {
                    UCart = Uij;
                }
                else
                {
                    Utmp = R3::prod(Uij, R3::trans(M));
                    Urot = R3::prod(M, Utmp);
                    UCart = mlattice.cartesianMatrix(Urot);
                }
                uijvec.push_back(UCart);
            }
        }

        assert( uijvec.size() == symvec.size() );

        // Store symmetric positions and Uij matrices
        mvsym.push_back(symvec);
        mvuij.push_back(uijvec);

    }

    // Final sanity checks.
    assert(int(moccupancies.size()) == this->countSites());
    assert(int(manisotropies.size()) == this->countSites());
    assert(int(matomtypes.size()) == this->countSites());
    assert(int(mvsym.size()) == this->countSites());
    assert(int(mvuij.size()) == this->countSites());
}

//////////////////////////////////////////////////////////////////////////////
// class ObjCrystBondGenerator
//////////////////////////////////////////////////////////////////////////////

// Constructor ---------------------------------------------------------------

ObjCrystBondGenerator::
ObjCrystBondGenerator(StructureAdapterConstPtr adpt)
    : BaseBondGenerator(adpt)
{
    mpstructure = dynamic_cast<const ObjCrystStructureAdapter*>(adpt.get());
    assert(mpstructure);
    msymidx = 0;
}

// Public Methods ------------------------------------------------------------

void
ObjCrystBondGenerator::
rewind()
{
    // Delay msphere instantiation to here instead of in constructor,
    // so it is possible to use setRmin, setRmax.
    if (!msphere.get())
    {
        // Make a Lattice instance
        const Lattice& L = mpstructure->getLattice();
        double buffzone = L.ucMaxDiagonalLength();
        double rsphmin = this->getRmin() - buffzone;
        double rsphmax = this->getRmax() + buffzone;
        msphere.reset(new PointsInSphere(rsphmin, rsphmax, L));
    }
    // BaseBondGenerator::rewind calls this->rewindSymmetry,
    // which takes care of msphere and msymidx configuration
    this->BaseBondGenerator::rewind();
}


const R3::Matrix&
ObjCrystBondGenerator::
Ucartesian1() const
{
    const R3::Matrix& rv = mpstructure->mvuij[this->site1()][msymidx];
    return rv;
}


void
ObjCrystBondGenerator::
setRmin(double rmin)
{
    // destroy msphere so it will be created on rewind with new rmin
    if (this->getRmin() != rmin)    msphere.reset(NULL);
    this->BaseBondGenerator::setRmin(rmin);
}


void
ObjCrystBondGenerator::
setRmax(double rmax)
{
    // destroy msphere so it will be created on rewind with new rmax
    if (this->getRmax() != rmax)    msphere.reset(NULL);
    this->BaseBondGenerator::setRmax(rmax);
}


bool
ObjCrystBondGenerator::
iterateSymmetry()
{
    // Iterate the sphere. If it is finished, rewind and iterate the symmetry
    // counter. If that is also finished, then we're done.
    msphere->next();
    if (msphere->finished())
    {
        if (++msymidx == mpstructure->mvsym[this->site1()].size())
        {
            return false;
        }
        msphere->rewind();
    }
    this->updater1();
    return true;
}


void
ObjCrystBondGenerator::
rewindSymmetry()
{
    this->msphere->rewind();
    msymidx = 0;
    this->updater1();
}

// Private Methods -----------------------------------------------------------

void
ObjCrystBondGenerator::
updater1()
{
    size_t siteidx = this->site1();
    assert(msymidx < mpstructure->mvsym[siteidx].size());
    const Lattice& L = mpstructure->getLattice();
    mr1 = L.cartesian(msphere->mno()) + mpstructure->mvsym[siteidx][msymidx];
    this->updateDistance();
}

//////////////////////////////////////////////////////////////////////////////
// StructureAdapter factory for ObjCryst::Molecule
//////////////////////////////////////////////////////////////////////////////

StructureAdapterPtr
createStructureAdapter(const ObjCryst::Molecule& molecule)
{
    AtomicStructureAdapterPtr adpt(new AtomicStructureAdapter);
    size_t nbComponent = molecule.GetNbComponent();
    adpt->reserve(nbComponent);
    Atom ai;
    for (size_t i = 0; i < nbComponent; ++i)
    {
        const ObjCryst::MolAtom& atom = molecule.GetAtom(i);
        if (atom.IsDummy()) continue;
        ai.occupancy = atom.GetOccupancy();
        const ObjCryst::ScatteringPower* sp = &(atom.GetScatteringPower());
<<<<<<< HEAD
        ai.anisotropy = !(sp->IsIsotropic());
        ai.atomtype = sp->GetSymbol();
        ai.cartesianposition[0] = atom.X();
        ai.cartesianposition[1] = atom.Y();
        ai.cartesianposition[2] = atom.Z();
=======
        manisotropies.push_back(!(sp->IsIsotropic()));
        matomtypes.push_back(sp->GetSymbol());

        // Store position
        R3::Vector xyz(atom.X(), atom.Y(), atom.Z());
        mvpos.push_back(xyz);

>>>>>>> 0ef1a0c6
        // Store Uij
        ai.cartesianuij = getUij(sp);
        adpt->append(ai);
    }
    return adpt;
}

// Factory Function and its Registration -------------------------------------

StructureAdapterPtr
createPyObjCrystStructureAdapter(boost::python::object stru)
{
    using diffpy::importFromPyModule;
    boost::python::object cls_Crystal, None;
    cls_Crystal = importFromPyModule("pyobjcryst.crystal", "Crystal", None);
    StructureAdapterPtr rv;
    if (cls_Crystal.ptr() != Py_None &&
        PyObject_IsInstance(stru.ptr(), cls_Crystal.ptr()) == 1)
    {
        ObjCryst::Crystal* pcryst =
            boost::python::extract<ObjCryst::Crystal*>(stru);
        rv = createStructureAdapter(*pcryst);
    }
    return rv;
}

StructureAdapterPtr
createPyObjCrystMoleculeAdapter(boost::python::object stru)
{
    using diffpy::importFromPyModule;
    boost::python::object cls_Molecule, None;
    cls_Molecule = importFromPyModule("pyobjcryst.molecule", "Molecule", None);
    StructureAdapterPtr rv;
    if (cls_Molecule.ptr() != Py_None &&
        PyObject_IsInstance(stru.ptr(), cls_Molecule.ptr()) == 1)
    {
        ObjCryst::Molecule* pmolecule =
            boost::python::extract<ObjCryst::Molecule*>(stru);
        rv = createStructureAdapter(*pmolecule);
    }
    return rv;
}



bool reg_PyObjCrystStructureAdapter =
registerPythonStructureAdapterFactory(createPyObjCrystStructureAdapter);

bool reg_PyObjCrystMoleculeAdapter =
registerPythonStructureAdapterFactory(createPyObjCrystMoleculeAdapter);

}   // namespace srreal
}   // namespace diffpy

// Serialization -------------------------------------------------------------

DIFFPY_INSTANTIATE_SERIALIZATION(diffpy::srreal::ObjCrystStructureAdapter)
BOOST_CLASS_EXPORT(diffpy::srreal::ObjCrystStructureAdapter)

// End of file<|MERGE_RESOLUTION|>--- conflicted
+++ resolved
@@ -470,21 +470,11 @@
         if (atom.IsDummy()) continue;
         ai.occupancy = atom.GetOccupancy();
         const ObjCryst::ScatteringPower* sp = &(atom.GetScatteringPower());
-<<<<<<< HEAD
         ai.anisotropy = !(sp->IsIsotropic());
         ai.atomtype = sp->GetSymbol();
         ai.cartesianposition[0] = atom.X();
         ai.cartesianposition[1] = atom.Y();
         ai.cartesianposition[2] = atom.Z();
-=======
-        manisotropies.push_back(!(sp->IsIsotropic()));
-        matomtypes.push_back(sp->GetSymbol());
-
-        // Store position
-        R3::Vector xyz(atom.X(), atom.Y(), atom.Z());
-        mvpos.push_back(xyz);
-
->>>>>>> 0ef1a0c6
         // Store Uij
         ai.cartesianuij = getUij(sp);
         adpt->append(ai);
